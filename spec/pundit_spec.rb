require "spec_helper"

describe Pundit do
  let(:user) { double }
  let(:post) { Post.new(user) }
<<<<<<< HEAD
  let(:customer_post) { Customer::Post.new(user) }
=======
  let(:post_four_five_six) { PostFourFiveSix.new(user) }
>>>>>>> c9d002c9
  let(:comment) { Comment.new }
  let(:comment_four_five_six) { CommentFourFiveSix.new }
  let(:article) { Article.new }
  let(:controller) { Controller.new(user, { :action => 'update' }) }
  let(:artificial_blog) { ArtificialBlog.new }
  let(:article_tag) { ArticleTag.new }
  let(:comments_relation) { CommentsRelation.new }
  let(:empty_comments_relation) { CommentsRelation.new(true) }
  let(:tag_four_five_six) { ProjectOneTwoThree::TagFourFiveSix.new(user) }
  let(:avatar_four_five_six) { ProjectOneTwoThree::AvatarFourFiveSix.new }

  describe ".authorize" do
    it "infers the policy and authorizes based on it" do
      expect(Pundit.authorize(user, post, :update?)).to be_truthy
    end

    it "works with anonymous class policies" do
      expect(Pundit.authorize(user, article_tag, :show?)).to be_truthy
      expect { Pundit.authorize(user, article_tag, :destroy?) }.to raise_error(Pundit::NotAuthorizedError)
    end

    it "raises an error with a query and action" do
      expect { Pundit.authorize(user, post, :destroy?) }.to raise_error(Pundit::NotAuthorizedError, "not allowed to destroy? this #<Post>") do |error|
        expect(error.query).to eq :destroy?
        expect(error.record).to eq post
        expect(error.policy).to eq Pundit.policy(user, post)
      end
    end
  end

  describe ".policy_scope" do
    it "returns an instantiated policy scope given a plain model class" do
      expect(Pundit.policy_scope(user, Post)).to eq :published
    end

    it "returns an instantiated policy scope given an active model class" do
      expect(Pundit.policy_scope(user, Comment)).to eq Comment
    end

    it "returns an instantiated policy scope given an active record relation" do
      expect(Pundit.policy_scope(user, comments_relation)).to eq comments_relation
    end

    it "returns an instantiated policy scope given an empty active record relation" do
      expect(Pundit.policy_scope(user, empty_comments_relation)).to eq empty_comments_relation
    end

    it "returns nil if the given policy scope can't be found" do
      expect(Pundit.policy_scope(user, Article)).to be_nil
    end

    it "returns nil if blank object given" do
      expect(Pundit.policy_scope(user, nil)).to be_nil
    end
  end

  describe ".policy_scope!" do
    it "returns an instantiated policy scope given a plain model class" do
      expect(Pundit.policy_scope!(user, Post)).to eq :published
    end

    it "returns an instantiated policy scope given an active model class" do
      expect(Pundit.policy_scope!(user, Comment)).to eq Comment
    end

    it "throws an exception if the given policy scope can't be found" do
      expect { Pundit.policy_scope!(user, Article) }.to raise_error(Pundit::NotDefinedError)
    end

    it "throws an exception if the given policy scope can't be found" do
      expect { Pundit.policy_scope!(user, ArticleTag) }.to raise_error(Pundit::NotDefinedError)
    end

    it "throws an exception if the given policy scope is nil" do
      expect { Pundit.policy_scope!(user, nil) }.to raise_error(Pundit::NotDefinedError, "unable to find policy scope of nil")
    end
  end

  describe ".policy" do
    it "returns an instantiated policy given a plain model instance" do
      policy = Pundit.policy(user, post)
      expect(policy.user).to eq user
      expect(policy.post).to eq post
    end

    it "returns an instantiated policy given an active model instance" do
      policy = Pundit.policy(user, comment)
      expect(policy.user).to eq user
      expect(policy.comment).to eq comment
    end

    it "returns an instantiated policy given a plain model class" do
      policy = Pundit.policy(user, Post)
      expect(policy.user).to eq user
      expect(policy.post).to eq Post
    end

    it "returns an instantiated policy given an active model class" do
      policy = Pundit.policy(user, Comment)
      expect(policy.user).to eq user
      expect(policy.comment).to eq Comment
    end

    it "returns an instantiated policy given a symbol" do
      policy = Pundit.policy(user, :criteria)
      expect(policy.class).to eq CriteriaPolicy
      expect(policy.user).to eq user
      expect(policy.criteria).to eq :criteria
    end

    it "returns an instantiated policy given an array of symbols" do
      policy = Pundit.policy(user, [:project, :criteria])
      expect(policy.class).to eq Project::CriteriaPolicy
      expect(policy.user).to eq user
      expect(policy.criteria).to eq [:project, :criteria]
    end

    it "returns an instantiated policy given an array of a symbol and plain model instance" do
      policy = Pundit.policy(user, [:project, post])
      expect(policy.class).to eq Project::PostPolicy
      expect(policy.user).to eq user
      expect(policy.post).to eq [:project, post]
    end

    it "returns an instantiated policy given an array of a symbol and an active model instance" do
      policy = Pundit.policy(user, [:project, comment])
      expect(policy.class).to eq Project::CommentPolicy
      expect(policy.user).to eq user
      expect(policy.post).to eq [:project, comment]
    end

    it "returns an instantiated policy given an array of a symbol and a plain model class" do
      policy = Pundit.policy(user, [:project, Post])
      expect(policy.class).to eq Project::PostPolicy
      expect(policy.user).to eq user
      expect(policy.post).to eq [:project, Post]
    end

    it "returns an instantiated policy given an array of a symbol and an active model class" do
      policy = Pundit.policy(user, [:project, Comment])
      expect(policy.class).to eq Project::CommentPolicy
      expect(policy.user).to eq user
      expect(policy.post).to eq [:project, Comment]
    end

    it "returns correct policy class for an array of a multi-word symbols" do
      policy = Pundit.policy(user, [:project_one_two_three, :criteria_four_five_six])
      expect(policy.class).to eq ProjectOneTwoThree::CriteriaFourFiveSixPolicy
    end

    it "returns correct policy class for an array of a multi-word symbol and a multi-word plain model instance" do
      policy = Pundit.policy(user, [:project_one_two_three, post_four_five_six])
      expect(policy.class).to eq ProjectOneTwoThree::PostFourFiveSixPolicy
    end

    it "returns correct policy class for an array of a multi-word symbol and a multi-word active model instance" do
      policy = Pundit.policy(user, [:project_one_two_three, comment_four_five_six])
      expect(policy.class).to eq ProjectOneTwoThree::CommentFourFiveSixPolicy
    end

    it "returns correct policy class for an array of a multi-word symbol and a multi-word plain model class" do
      policy = Pundit.policy(user, [:project_one_two_three, PostFourFiveSix])
      expect(policy.class).to eq ProjectOneTwoThree::PostFourFiveSixPolicy
    end

    it "returns correct policy class for an array of a multi-word symbol and a multi-word active model class" do
      policy = Pundit.policy(user, [:project_one_two_three, CommentFourFiveSix])
      expect(policy.class).to eq ProjectOneTwoThree::CommentFourFiveSixPolicy
    end

    it "returns correct policy class for a multi-word scoped plain model class" do
      policy = Pundit.policy(user, ProjectOneTwoThree::TagFourFiveSix)
      expect(policy.class).to eq ProjectOneTwoThree::TagFourFiveSixPolicy
    end

    it "returns correct policy class for a multi-word scoped plain model instance" do
      policy = Pundit.policy(user, tag_four_five_six)
      expect(policy.class).to eq ProjectOneTwoThree::TagFourFiveSixPolicy
    end

    it "returns correct policy class for a multi-word scoped active model class" do
      policy = Pundit.policy(user, ProjectOneTwoThree::AvatarFourFiveSix)
      expect(policy.class).to eq ProjectOneTwoThree::AvatarFourFiveSixPolicy
    end

    it "returns correct policy class for a multi-word scoped active model instance" do
      policy = Pundit.policy(user, avatar_four_five_six)
      expect(policy.class).to eq ProjectOneTwoThree::AvatarFourFiveSixPolicy
    end

    it "returns nil if the given policy can't be found" do
      expect(Pundit.policy(user, article)).to be_nil
      expect(Pundit.policy(user, Article)).to be_nil
    end

    it "returns nil if the given policy is nil" do
      expect(Pundit.policy(user, nil)).to be_nil
    end

    describe "with .policy_class set on the model" do
      it "returns an instantiated policy given a plain model instance" do
        policy = Pundit.policy(user, artificial_blog)
        expect(policy.user).to eq user
        expect(policy.blog).to eq artificial_blog
      end

      it "returns an instantiated policy given a plain model class" do
        policy = Pundit.policy(user, ArtificialBlog)
        expect(policy.user).to eq user
        expect(policy.blog).to eq ArtificialBlog
      end

      it "returns an instantiated policy given a plain model instance providing an anonymous class" do
        policy = Pundit.policy(user, article_tag)
        expect(policy.user).to eq user
        expect(policy.tag).to eq article_tag
      end

      it "returns an instantiated policy given a plain model class providing an anonymous class" do
        policy = Pundit.policy(user, ArticleTag)
        expect(policy.user).to eq user
        expect(policy.tag).to eq ArticleTag
      end
    end
  end

  describe ".policy!" do
    it "returns an instantiated policy given a plain model instance" do
      policy = Pundit.policy!(user, post)
      expect(policy.user).to eq user
      expect(policy.post).to eq post
    end

    it "returns an instantiated policy given an active model instance" do
      policy = Pundit.policy!(user, comment)
      expect(policy.user).to eq user
      expect(policy.comment).to eq comment
    end

    it "returns an instantiated policy given a plain model class" do
      policy = Pundit.policy!(user, Post)
      expect(policy.user).to eq user
      expect(policy.post).to eq Post
    end

    it "returns an instantiated policy given an active model class" do
      policy = Pundit.policy!(user, Comment)
      expect(policy.user).to eq user
      expect(policy.comment).to eq Comment
    end

    it "returns an instantiated policy given a symbol" do
      policy = Pundit.policy!(user, :criteria)
      expect(policy.class).to eq CriteriaPolicy
      expect(policy.user).to eq user
      expect(policy.criteria).to eq :criteria
    end

    it "returns an instantiated policy given an array of symbols" do
      policy = Pundit.policy!(user, [:project, :criteria])
      expect(policy.class).to eq Project::CriteriaPolicy
      expect(policy.user).to eq user
      expect(policy.criteria).to eq [:project, :criteria]
    end

    it "throws an exception if the given policy can't be found" do
      expect { Pundit.policy!(user, article) }.to raise_error(Pundit::NotDefinedError)
      expect { Pundit.policy!(user, Article) }.to raise_error(Pundit::NotDefinedError)
    end

    it "throws an exception if the given policy is nil" do
      expect { Pundit.policy!(user, nil) }.to raise_error(Pundit::NotDefinedError, "unable to find policy of nil")
    end
  end

  describe "#verify_authorized" do
    it "does nothing when authorized" do
      controller.authorize(post)
      controller.verify_authorized
    end

    it "raises an exception when not authorized" do
      expect { controller.verify_authorized }.to raise_error(Pundit::AuthorizationNotPerformedError)
    end
  end

  describe "#verify_policy_scoped" do
    it "does nothing when policy_scope is used" do
      controller.policy_scope(Post)
      controller.verify_policy_scoped
    end

    it "raises an exception when policy_scope is not used" do
      expect { controller.verify_policy_scoped }.to raise_error(Pundit::PolicyScopingNotPerformedError)
    end
  end

  describe "#pundit_policy_authorized?" do
    it "is true when authorized" do
      controller.authorize(post)
      expect(controller.pundit_policy_authorized?).to be true
    end

    it "is false when not authorized" do
      expect(controller.pundit_policy_authorized?).to be false
    end
  end

  describe "#pundit_policy_scoped?" do
    it "is true when policy_scope is used" do
      controller.policy_scope(Post)
      expect(controller.pundit_policy_scoped?).to be true
    end

    it "is false when policy scope is not used" do
      expect(controller.pundit_policy_scoped?).to be false
    end
  end

  describe "#authorize" do
    it "infers the policy name and authorizes based on it" do
      expect(controller.authorize(post)).to be_truthy
    end

    it "can be given a different permission to check" do
      expect(controller.authorize(post, :show?)).to be_truthy
      expect { controller.authorize(post, :destroy?) }.to raise_error(Pundit::NotAuthorizedError)
    end

    it "works with anonymous class policies" do
      expect(controller.authorize(article_tag, :show?)).to be_truthy
      expect { controller.authorize(article_tag, :destroy?) }.to raise_error(Pundit::NotAuthorizedError)
    end

    it "throws an exception when the permission check fails" do
      expect { controller.authorize(Post.new) }.to raise_error(Pundit::NotAuthorizedError)
    end

    it "throws an exception when a policy cannot be found" do
      expect { controller.authorize(Article) }.to raise_error(Pundit::NotDefinedError)
    end

    it "caches the policy" do
      expect(controller.policies[post]).to be_nil
      controller.authorize(post)
      expect(controller.policies[post]).not_to be_nil
    end

    it "raises an error when the given record is nil" do
      expect { controller.authorize(nil, :destroy?) }.to raise_error(Pundit::NotDefinedError)
    end
  end

  describe "#skip_authorization" do
    it "disables authorization verification" do
      controller.skip_authorization
      expect { controller.verify_authorized }.not_to raise_error
    end
  end

  describe "#skip_policy_scope" do
    it "disables policy scope verification" do
      controller.skip_policy_scope
      expect { controller.verify_policy_scoped }.not_to raise_error
    end
  end

  describe "#pundit_user" do
    it 'returns the same thing as current_user' do
      expect(controller.pundit_user).to eq controller.current_user
    end
  end

  describe "#policy" do
    it "returns an instantiated policy" do
      policy = controller.policy(post)
      expect(policy.user).to eq user
      expect(policy.post).to eq post
    end

    it "throws an exception if the given policy can't be found" do
      expect { controller.policy(article) }.to raise_error(Pundit::NotDefinedError)
    end

    it "allows policy to be injected" do
      new_policy = OpenStruct.new
      controller.policies[post] = new_policy

      expect(controller.policy(post)).to eq new_policy
    end
  end

  describe "#policy_scope" do
    it "returns an instantiated policy scope" do
      expect(controller.policy_scope(Post)).to eq :published
    end

    it "throws an exception if the given policy can't be found" do
      expect { controller.policy_scope(Article) }.to raise_error(Pundit::NotDefinedError)
    end

    it "allows policy_scope to be injected" do
      new_scope = OpenStruct.new
      controller.policy_scopes[Post] = new_scope

      expect(controller.policy_scope(Post)).to eq new_scope
    end
  end

  describe "#permitted_attributes" do
    it "checks policy for permitted attributes" do
      params = ActionController::Parameters.new({ action: 'update', post: { title: 'Hello', votes: 5, admin: true } })

      expect(Controller.new(user, params).permitted_attributes(post)).to eq({ 'title' => 'Hello', 'votes' => 5 })
      expect(Controller.new(double, params).permitted_attributes(post)).to eq({ 'votes' => 5 })
    end

    it "checks policy for permitted attributes for record of a ActiveModel type" do
      params = ActionController::Parameters.new({ action: 'update', customer_post: { title: 'Hello', votes: 5, admin: true } })

      expect(Controller.new(user, params).permitted_attributes(customer_post)).to eq({ 'title' => 'Hello', 'votes' => 5 })
      expect(Controller.new(double, params).permitted_attributes(customer_post)).to eq({ 'votes' => 5 })
    end
  end

  describe "Pundit::NotAuthorizedError" do
    it "can be initialized with a string as message" do
      error = Pundit::NotAuthorizedError.new("must be logged in")
      expect(error.message).to eq "must be logged in"
    end
  end
end<|MERGE_RESOLUTION|>--- conflicted
+++ resolved
@@ -3,11 +3,8 @@
 describe Pundit do
   let(:user) { double }
   let(:post) { Post.new(user) }
-<<<<<<< HEAD
   let(:customer_post) { Customer::Post.new(user) }
-=======
   let(:post_four_five_six) { PostFourFiveSix.new(user) }
->>>>>>> c9d002c9
   let(:comment) { Comment.new }
   let(:comment_four_five_six) { CommentFourFiveSix.new }
   let(:article) { Article.new }
